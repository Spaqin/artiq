--- conflicted
+++ resolved
@@ -6,15 +6,8 @@
 import os
 
 import PyQt5
-<<<<<<< HEAD
-from quamash import QEventLoop, QtGui, QtCore
-# pyqtgraph will pick up any already imported Qt binding.
-from pyqtgraph import dockarea
-
-=======
 from quamash import QEventLoop, QtGui, QtCore, QtWidgets
 assert QtGui is PyQt5.QtGui
->>>>>>> 9797acc9
 
 from artiq import __artiq_dir__ as artiq_dir
 from artiq.tools import *
