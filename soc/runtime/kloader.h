#ifndef __KLOADER_H
#define __KLOADER_H

#include "artiq_personality.h"

#define KERNELCPU_EXEC_ADDRESS    0x40400000
#define KERNELCPU_PAYLOAD_ADDRESS 0x40420000
#define KERNELCPU_LAST_ADDRESS    (0x4fffffff - 1024*1024)
#define KSUPPORT_HEADER_SIZE      0x80

extern long long int now;

int kloader_load_library(const void *code);
void kloader_filter_backtrace(struct artiq_backtrace_item *backtrace,
                              size_t *backtrace_size);

void kloader_start_bridge(void);
<<<<<<< HEAD
int kloader_start_idle_kernel(void);
void kloader_start_kernel(void);
=======
int kloader_start_startup_kernel(void);
int kloader_start_idle_kernel(void);
void kloader_start_user_kernel(kernel_function k);
>>>>>>> d0b5c3ba
void kloader_stop(void);

int kloader_validate_kpointer(void *p);
int kloader_is_essential_kmsg(int msgtype);
void kloader_service_essential_kmsg(void);

#endif /* __KLOADER_H */<|MERGE_RESOLUTION|>--- conflicted
+++ resolved
@@ -15,14 +15,9 @@
                               size_t *backtrace_size);
 
 void kloader_start_bridge(void);
-<<<<<<< HEAD
+int kloader_start_startup_kernel(void);
 int kloader_start_idle_kernel(void);
 void kloader_start_kernel(void);
-=======
-int kloader_start_startup_kernel(void);
-int kloader_start_idle_kernel(void);
-void kloader_start_user_kernel(kernel_function k);
->>>>>>> d0b5c3ba
 void kloader_stop(void);
 
 int kloader_validate_kpointer(void *p);
